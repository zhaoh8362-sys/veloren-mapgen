// Standard
use std::{f32::consts::PI, ops::Mul};

// Library
use vek::*;

// Local
use super::{super::Animation, CharacterSkeleton, SCALE};

pub struct GlidingAnimation;

impl Animation for GlidingAnimation {
    type Skeleton = CharacterSkeleton;
    type Dependency = f64;

    fn update_skeleton(
        skeleton: &Self::Skeleton,
        global_time: f64,
        anim_time: f64,
    ) -> Self::Skeleton {
        let mut next = (*skeleton).clone();
        let wave = (anim_time as f32 * 14.0).sin();
        let wave_slow = (anim_time as f32 * 7.0).sin();
        let wave_slow_cos = (anim_time as f32 * 7.0).cos();
        let arc_wave = (1.0f32.ln_1p() - 1.5).abs();
        let wave_test = (wave.cbrt());
        let fuzz_wave = (anim_time as f32 * 12.0).sin();
        let wave_cos = (anim_time as f32 * 14.0).cos();
        let wave_stop = (anim_time as f32 * 1.5).min(PI / 2.0).sin();
        let wave_stop_alt = (anim_time as f32 * 5.0).min(PI / 2.0).sin();
        let wave_very_slow = (anim_time as f32 * 3.0).sin();
        let wave_very_slow_alt = (anim_time as f32 * 2.5).sin();
        let wave_very_slow_cos = (anim_time as f32 * 3.0).cos();

        let wave_slow_test = (anim_time as f32).min(PI / 2.0).sin();

        let head_look = Vec2::new(
            ((global_time + anim_time) as f32 / 4.0)
                .floor()
                .mul(7331.0)
                .sin()
                * 0.5,
            ((global_time + anim_time) as f32 / 4.0)
                .floor()
                .mul(1337.0)
                .sin()
                * 0.25,
        );
        next.head.offset = Vec3::new(5.5, 2.0, 12.0);
        next.head.ori = Quaternion::rotation_x(0.35 - wave_very_slow * 0.10 + head_look.y)
            * Quaternion::rotation_z(head_look.x + wave_very_slow_cos * 0.15);
        next.head.scale = Vec3::one();

        next.chest.offset = Vec3::new(5.5, 0.0, 8.0);
        next.chest.ori = Quaternion::rotation_z(wave_very_slow_cos * 0.15);
        next.chest.scale = Vec3::one();

        next.belt.offset = Vec3::new(5.5, 0.0, 6.0);
        next.belt.ori = Quaternion::rotation_z(wave_very_slow_cos * 0.20);
        next.belt.scale = Vec3::one();

        next.shorts.offset = Vec3::new(5.5, 0.0, 3.0);
        next.shorts.ori = Quaternion::rotation_z(wave_very_slow_cos * 0.25);
        next.shorts.scale = Vec3::one();

        next.l_hand.offset = Vec3::new(
            -10.0,
            6.0 - wave_very_slow * 1.50,
<<<<<<< HEAD
            15.0 + wave_very_slow * 0.50,   
=======
            15.0 + wave_very_slow * 0.50,
>>>>>>> ae92e775
        ) / 11.0;
        next.l_hand.ori = Quaternion::rotation_x(0.2 + wave_very_slow_cos * 0.05);
        next.l_hand.scale = Vec3::one() / 11.0;

        next.r_hand.offset = Vec3::new(
            10.0,
            6.0 - wave_very_slow * 1.50,
            14.5 + wave_very_slow * 0.50,
        ) / 11.0;
        next.r_hand.ori = Quaternion::rotation_x(0.1 + wave_very_slow * 0.05);
        next.r_hand.scale = Vec3::one() / 11.0;

        next.l_foot.offset = Vec3::new(-3.4, 1.0, 8.0);
        next.l_foot.ori = Quaternion::rotation_x(
            wave_stop * -0.7 - wave_slow_cos * -0.21 + wave_very_slow * 0.19,
        );
        next.l_foot.scale = Vec3::one();

        next.r_foot.offset = Vec3::new(3.4, 1.0, 8.0);
        next.r_foot.ori = Quaternion::rotation_x(
            wave_stop * -0.8 + wave_slow * -0.25 + wave_very_slow_alt * 0.13,
        );
        next.r_foot.scale = Vec3::one();

<<<<<<< HEAD
        next.weapon.offset = Vec3::new(-9.0, -5.0, 15.0);
=======
        next.weapon.offset = Vec3::new(-5.0, -5.0, 12.0);
>>>>>>> ae92e775
        next.weapon.ori = Quaternion::rotation_y(2.5);
        next.weapon.scale = Vec3::one();

        next.l_shoulder.offset = Vec3::new(-10.0, -3.2, 2.5);
        next.l_shoulder.ori = Quaternion::rotation_x(0.0);
        next.l_shoulder.scale = Vec3::one() * 1.04;

        next.r_shoulder.offset = Vec3::new(0.0, -3.2, 2.5);
        next.r_shoulder.ori = Quaternion::rotation_x(0.0);
<<<<<<< HEAD
        next.r_shoulder.scale = Vec3::one() * 1.04;
=======
        next.r_shoulder.scale = Vec3::one();
>>>>>>> ae92e775
        
        next.draw.offset = Vec3::new(5.5, -9.0 + wave_very_slow * 0.10, 18.0);
        next.draw.ori = Quaternion::rotation_x(0.95 - wave_very_slow * 0.15) * Quaternion::rotation_y(wave_very_slow_cos * 0.04);
        next.draw.scale = Vec3::one();

<<<<<<< HEAD
        next.left_equip.offset = Vec3::new(0.0, 0.0, 5.0) / 11.0;
        next.left_equip.ori = Quaternion::rotation_x(0.0);;
        next.left_equip.scale = Vec3::one() *0.0;
=======
>>>>>>> ae92e775

        next.torso.offset = Vec3::new(-0.5, -0.2, 0.0);
        next.torso.ori = Quaternion::rotation_x(-0.8 + wave_very_slow * 0.10);
        next.torso.scale = Vec3::one() / 11.0;

        next
    }
}<|MERGE_RESOLUTION|>--- conflicted
+++ resolved
@@ -66,11 +66,8 @@
         next.l_hand.offset = Vec3::new(
             -10.0,
             6.0 - wave_very_slow * 1.50,
-<<<<<<< HEAD
             15.0 + wave_very_slow * 0.50,   
-=======
-            15.0 + wave_very_slow * 0.50,
->>>>>>> ae92e775
+
         ) / 11.0;
         next.l_hand.ori = Quaternion::rotation_x(0.2 + wave_very_slow_cos * 0.05);
         next.l_hand.scale = Vec3::one() / 11.0;
@@ -95,11 +92,7 @@
         );
         next.r_foot.scale = Vec3::one();
 
-<<<<<<< HEAD
         next.weapon.offset = Vec3::new(-9.0, -5.0, 15.0);
-=======
-        next.weapon.offset = Vec3::new(-5.0, -5.0, 12.0);
->>>>>>> ae92e775
         next.weapon.ori = Quaternion::rotation_y(2.5);
         next.weapon.scale = Vec3::one();
 
@@ -109,22 +102,17 @@
 
         next.r_shoulder.offset = Vec3::new(0.0, -3.2, 2.5);
         next.r_shoulder.ori = Quaternion::rotation_x(0.0);
-<<<<<<< HEAD
         next.r_shoulder.scale = Vec3::one() * 1.04;
-=======
-        next.r_shoulder.scale = Vec3::one();
->>>>>>> ae92e775
+
         
         next.draw.offset = Vec3::new(5.5, -9.0 + wave_very_slow * 0.10, 18.0);
         next.draw.ori = Quaternion::rotation_x(0.95 - wave_very_slow * 0.15) * Quaternion::rotation_y(wave_very_slow_cos * 0.04);
         next.draw.scale = Vec3::one();
 
-<<<<<<< HEAD
         next.left_equip.offset = Vec3::new(0.0, 0.0, 5.0) / 11.0;
         next.left_equip.ori = Quaternion::rotation_x(0.0);;
         next.left_equip.scale = Vec3::one() *0.0;
-=======
->>>>>>> ae92e775
+
 
         next.torso.offset = Vec3::new(-0.5, -0.2, 0.0);
         next.torso.ori = Quaternion::rotation_x(-0.8 + wave_very_slow * 0.10);
